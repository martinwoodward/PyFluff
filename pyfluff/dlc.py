"""
DLC (DownLoadable Content) file handling for Furby Connect.

DLC files contain audio, animations, and other content that can be
uploaded to Furby.
"""

import asyncio
import logging
from pathlib import Path
from typing import Callable, Awaitable

import aiofiles

from pyfluff.furby import FurbyConnect
from pyfluff.protocol import FILE_CHUNK_SIZE, FileTransferMode, FurbyProtocol

logger = logging.getLogger(__name__)

# Type alias for progress callback
ProgressCallback = Callable[[int, int, str], Awaitable[None]] | None


class DLCManager:
    """Manager for DLC file operations."""

    def __init__(self, furby: FurbyConnect) -> None:
        """
        Initialize DLC manager.

        Args:
            furby: Connected FurbyConnect instance
        """
        self.furby = furby
        self._transfer_ready = asyncio.Event()
        self._transfer_complete = asyncio.Event()
        self._transfer_error: str | None = None
        self._progress_callback: ProgressCallback = None
        self._last_progress_percent: float = 0.0

    def _file_transfer_callback(self, data: bytes) -> None:
        """Handle file transfer status notifications."""
        if len(data) < 2 or data[0] != 0x24:
            return

        try:
            mode = FileTransferMode(data[1])
            logger.info(f"File transfer status: {mode.name}")

            if mode == FileTransferMode.READY_TO_RECEIVE:
                self._transfer_ready.set()
            elif mode == FileTransferMode.FILE_RECEIVED_OK:
                self._transfer_complete.set()
            elif mode == FileTransferMode.FILE_RECEIVED_ERROR:
                self._transfer_error = "File transfer failed"
                self._transfer_complete.set()
            elif mode == FileTransferMode.FILE_TRANSFER_TIMEOUT:
                self._transfer_error = "File transfer timeout"
                self._transfer_complete.set()  # Must set event to unblock the wait

        except ValueError:
            logger.warning(f"Unknown file transfer mode: {data[1]}")

    async def upload_dlc(
        self, 
        dlc_path: Path, 
        slot: int = 2, 
        timeout: float = 300.0,
        enable_nordic_ack: bool = True,
        progress_callback: ProgressCallback = None
    ) -> None:
        """
        Upload a DLC file to Furby.

        Args:
            dlc_path: Path to DLC file
            slot: Slot number to upload to (default: 2)
            timeout: Upload timeout in seconds (default: 300 = 5 minutes)
            enable_nordic_ack: Enable Nordic packet ACK for monitoring (default: True)
            progress_callback: Optional async callback(bytes_uploaded, total_bytes, status_message)

        Raises:
            FileNotFoundError: If DLC file doesn't exist
            RuntimeError: If upload fails
        """
        if not dlc_path.exists():
            raise FileNotFoundError(f"DLC file not found: {dlc_path}")

<<<<<<< HEAD
        # Get file size without reading entire file
        file_size = dlc_path.stat().st_size
=======
        # Store progress callback
        self._progress_callback = progress_callback

        # Read DLC file
        dlc_data = dlc_path.read_bytes()
        file_size = len(dlc_data)
>>>>>>> f151b32a
        filename = dlc_path.name

        logger.info(f"Uploading DLC: {filename} ({file_size} bytes) to slot {slot}")
        
        if self._progress_callback:
            await self._progress_callback(0, file_size, f"Starting upload: {filename}")

        # Enable Nordic Packet ACK for monitoring
        if enable_nordic_ack:
            await self.furby.enable_nordic_packet_ack(True)

        # Reset transfer state
        self._transfer_ready.clear()
        self._transfer_complete.clear()
        self._transfer_error = None
        self._last_progress_percent = 0.0

        # Add transfer callback
        self.furby.add_gp_callback(self._file_transfer_callback)

        try:
            # Announce DLC upload
            cmd = FurbyProtocol.build_dlc_announce_command(file_size, slot, filename)
            await self.furby._write_gp(cmd)

            if self._progress_callback:
                await self._progress_callback(0, file_size, "Waiting for Furby to accept upload...")

            # Wait for ready signal
            try:
                await asyncio.wait_for(
                    self._transfer_ready.wait(), timeout=10.0
                )
            except TimeoutError:
                raise RuntimeError(
                    "Furby did not respond to DLC upload announcement"
                ) from None

            # Upload file in chunks using async file I/O
            logger.info("Furby ready, uploading data...")
<<<<<<< HEAD
=======
            if self._progress_callback:
                await self._progress_callback(0, file_size, "Uploading data...")
            
            offset = 0
>>>>>>> f151b32a
            chunk_count = 0

            async with aiofiles.open(dlc_path, "rb") as f:
                while True:
                    chunk = await f.read(FILE_CHUNK_SIZE)
                    if not chunk:
                        break

                    await self.furby._write_file(chunk)
                    chunk_count += 1

<<<<<<< HEAD
                    # Small delay to prevent overwhelming Furby
                    await asyncio.sleep(0.005)

                    # Progress logging
                    if chunk_count % 100 == 0:
                        progress = (chunk_count * FILE_CHUNK_SIZE / file_size) * 100
                        logger.info(f"Upload progress: {progress:.1f}%")
=======
                # Small delay to prevent overwhelming Furby
                # Reduced from 0.005 to 0.002 to speed up transfer and avoid Furby timeout.
                # NOTE: This value may require calibration for different Furby devices or BLE implementations.
                await asyncio.sleep(0.002)

                # Progress updates (every 5% of file size for consistent UX)
                progress = (offset / file_size) * 100
                if progress - self._last_progress_percent >= 5 or offset == file_size:
                    logger.debug(f"Upload progress: {progress:.1f}%")
                    if self._progress_callback:
                        await self._progress_callback(
                            offset, file_size, 
                            f"Uploading: {progress:.1f}% ({offset}/{file_size} bytes)"
                        )
                    self._last_progress_percent = progress
>>>>>>> f151b32a

            logger.info(f"Uploaded {chunk_count} chunks, waiting for confirmation...")
            if self._progress_callback:
                await self._progress_callback(file_size, file_size, "Waiting for Furby to confirm...")

            # Wait for transfer complete
            try:
                await asyncio.wait_for(
                    self._transfer_complete.wait(), timeout=timeout
                )
            except TimeoutError:
                raise RuntimeError("Timeout waiting for upload confirmation") from None

            # Check for errors
            if self._transfer_error:
                raise RuntimeError(self._transfer_error)

            logger.info("DLC upload complete!")
            if self._progress_callback:
                await self._progress_callback(file_size, file_size, "Upload complete!")

        finally:
            # Remove callback
            if self._file_transfer_callback in self.furby._gp_callbacks:
                self.furby._gp_callbacks.remove(self._file_transfer_callback)
            self._progress_callback = None

    async def load_dlc(self, slot: int) -> None:
        """
        Load DLC from slot for activation.

        Args:
            slot: Slot number to load
        """
        cmd = FurbyProtocol.build_load_dlc_command(slot)
        await self.furby._write_gp(cmd)
        logger.info(f"Loaded DLC from slot {slot}")

    async def activate_dlc(self) -> None:
        """Activate the currently loaded DLC."""
        cmd = FurbyProtocol.build_activate_dlc_command()
        await self.furby._write_gp(cmd)
        logger.info("Activated DLC")

    async def deactivate_dlc(self, slot: int) -> None:
        """
        Deactivate DLC slot without deleting.

        Args:
            slot: Slot number to deactivate
        """
        cmd = FurbyProtocol.build_deactivate_dlc_command(slot)
        await self.furby._write_gp(cmd)
        logger.info(f"Deactivated DLC in slot {slot}")

    async def delete_dlc(self, slot: int) -> None:
        """
        Delete DLC from slot.

        Args:
            slot: Slot number to delete
        """
        cmd = FurbyProtocol.build_delete_dlc_command(slot)
        await self.furby._write_gp(cmd)
        logger.info(f"Deleted DLC from slot {slot}")

    async def flash_and_activate(
        self,
        dlc_path: Path,
        slot: int = 2,
        delete_first: bool = True,
        progress_callback: ProgressCallback = None
    ) -> None:
        """
        Complete workflow: Upload, load, and activate a DLC file in one call.

        This is a convenience method that performs all necessary steps to flash
        a DLC file to Furby and make it active. Perfect for users who want a
        simple one-click solution.

        Args:
            dlc_path: Path to DLC file
            slot: Slot number to use (default: 2)
            delete_first: Delete existing DLC in slot first (default: True)
            progress_callback: Optional async callback(bytes_uploaded, total_bytes, status_message)

        Raises:
            FileNotFoundError: If DLC file doesn't exist
            RuntimeError: If any step fails
        """
        try:
            # Step 1: Delete existing DLC if requested
            if delete_first:
                if progress_callback:
                    await progress_callback(0, 0, f"Deleting existing DLC in slot {slot}...")
                await self.delete_dlc(slot)
                # Increased delay to give Furby more time to process deletion
                await asyncio.sleep(2.0)

            # Step 2: Upload DLC file
            if progress_callback:
                await progress_callback(0, 0, "Starting DLC upload...")
            await self.upload_dlc(dlc_path, slot, progress_callback=progress_callback)
            # Increased delay to give Furby more time to finalize the uploaded file
            await asyncio.sleep(2.0)

            # Step 3: Load DLC
            if progress_callback:
                await progress_callback(0, 0, f"Loading DLC from slot {slot}...")
            await self.load_dlc(slot)
            await asyncio.sleep(0.5)

            # Step 4: Activate DLC
            if progress_callback:
                await progress_callback(0, 0, "Activating DLC...")
            await self.activate_dlc()
            await asyncio.sleep(0.5)

            logger.info(f"DLC flash and activate complete! Slot {slot} is now active.")
            if progress_callback:
                await progress_callback(0, 0, f"✓ DLC activated in slot {slot}!")

        except Exception as e:
            logger.error(f"Flash and activate failed: {e}")
            if progress_callback:
                await progress_callback(0, 0, f"✗ Error: {str(e)}")
            raise<|MERGE_RESOLUTION|>--- conflicted
+++ resolved
@@ -86,17 +86,12 @@
         if not dlc_path.exists():
             raise FileNotFoundError(f"DLC file not found: {dlc_path}")
 
-<<<<<<< HEAD
-        # Get file size without reading entire file
-        file_size = dlc_path.stat().st_size
-=======
         # Store progress callback
         self._progress_callback = progress_callback
 
         # Read DLC file
         dlc_data = dlc_path.read_bytes()
         file_size = len(dlc_data)
->>>>>>> f151b32a
         filename = dlc_path.name
 
         logger.info(f"Uploading DLC: {filename} ({file_size} bytes) to slot {slot}")
@@ -137,13 +132,10 @@
 
             # Upload file in chunks using async file I/O
             logger.info("Furby ready, uploading data...")
-<<<<<<< HEAD
-=======
             if self._progress_callback:
                 await self._progress_callback(0, file_size, "Uploading data...")
             
             offset = 0
->>>>>>> f151b32a
             chunk_count = 0
 
             async with aiofiles.open(dlc_path, "rb") as f:
@@ -155,15 +147,6 @@
                     await self.furby._write_file(chunk)
                     chunk_count += 1
 
-<<<<<<< HEAD
-                    # Small delay to prevent overwhelming Furby
-                    await asyncio.sleep(0.005)
-
-                    # Progress logging
-                    if chunk_count % 100 == 0:
-                        progress = (chunk_count * FILE_CHUNK_SIZE / file_size) * 100
-                        logger.info(f"Upload progress: {progress:.1f}%")
-=======
                 # Small delay to prevent overwhelming Furby
                 # Reduced from 0.005 to 0.002 to speed up transfer and avoid Furby timeout.
                 # NOTE: This value may require calibration for different Furby devices or BLE implementations.
@@ -179,7 +162,6 @@
                             f"Uploading: {progress:.1f}% ({offset}/{file_size} bytes)"
                         )
                     self._last_progress_percent = progress
->>>>>>> f151b32a
 
             logger.info(f"Uploaded {chunk_count} chunks, waiting for confirmation...")
             if self._progress_callback:
