"""
FastAPI web server for PyFluff.

Provides HTTP API and WebSocket support for controlling Furby Connect.
"""

import asyncio
import logging
from collections.abc import AsyncIterator
import tempfile
from contextlib import asynccontextmanager
from pathlib import Path

from fastapi import FastAPI, HTTPException, UploadFile, WebSocket, WebSocketDisconnect
from fastapi.middleware.cors import CORSMiddleware
from fastapi.responses import FileResponse, HTMLResponse
from fastapi.staticfiles import StaticFiles

from pyfluff.dlc import DLCManager
from pyfluff.furby import FurbyConnect
from pyfluff.furby_cache import FurbyCache
from pyfluff.models import (
    ActionList,
    ActionSequence,
    AntennaColor,
    CommandResponse,
    ConnectRequest,
    FurbyStatus,
    MoodUpdate,
)
from pyfluff.protocol import MoodMeterType

# Configure logging
logging.basicConfig(
    level=logging.INFO,
    format="%(asctime)s - %(name)s - %(levelname)s - %(message)s",
)
logger = logging.getLogger(__name__)

# Global Furby instance and cache
furby: FurbyConnect | None = None
furby_cache: FurbyCache | None = None
connection_logs: list[WebSocket] = []


@asynccontextmanager
async def lifespan(app: FastAPI) -> AsyncIterator[None]:
    """Lifespan context manager for FastAPI app."""
    global furby, furby_cache

    # Startup: Load cache and prepare for connections
    logger.info("PyFluff server starting up...")
    furby = None

    # Initialize Furby cache
    try:
        furby_cache = FurbyCache("known_furbies.json")
        known_count = len(furby_cache.get_all())
        logger.info(f"Loaded Furby cache with {known_count} known device(s)")
    except Exception as e:
        logger.error(f"Failed to initialize cache: {e}")
        furby_cache = FurbyCache()  # Start with empty cache

    logger.info("Server ready. Connect to Furby via the web interface.")

    yield

    # Shutdown: Disconnect from Furby
    logger.info("PyFluff server shutting down...")
    if furby and furby.connected:
        try:
            await furby.disconnect()
        except Exception as e:
            logger.error(f"Error disconnecting: {e}")


# Create FastAPI app
app = FastAPI(
    title="PyFluff API",
    description="Modern Python controller for Furby Connect via Bluetooth LE",
    version="1.0.0",
    lifespan=lifespan,
)

# Add CORS middleware
app.add_middleware(
    CORSMiddleware,
    allow_origins=["*"],
    allow_credentials=True,
    allow_methods=["*"],
    allow_headers=["*"],
)

# Mount static files
web_dir = Path(__file__).parent.parent / "web"
if web_dir.exists():
    app.mount("/static", StaticFiles(directory=str(web_dir)), name="static")


# Helper function to check connection
def get_furby() -> FurbyConnect:
    """Get connected Furby instance or raise error."""
    if furby is None or not furby.connected:
        raise HTTPException(status_code=503, detail="Not connected to Furby")
    return furby


async def broadcast_log(message: str, log_type: str = "info") -> None:
    """Broadcast log message to all connected WebSocket clients."""
    if not connection_logs:
        return

    log_data = {"message": message, "type": log_type}

    # Send to all connected clients
    disconnected = []
    for ws in connection_logs:
        try:
            await ws.send_json(log_data)
        except Exception:
            disconnected.append(ws)

    # Remove disconnected clients
    for ws in disconnected:
        connection_logs.remove(ws)


# API Endpoints


@app.get("/")
async def root() -> HTMLResponse:
    """Serve web interface."""
    web_dir = Path(__file__).parent.parent / "web"
    index_file = web_dir / "index.html"

    if index_file.exists():
        return FileResponse(index_file)
    else:
        return HTMLResponse(
            """
            <html>
                <head><title>PyFluff</title></head>
                <body>
                    <h1>PyFluff API Server</h1>
                    <p>Web interface not found. API is available at <a href="/docs">/docs</a></p>
                </body>
            </html>
            """
        )


@app.get("/status", response_model=FurbyStatus)
async def get_status() -> FurbyStatus:
    """Get current Furby connection status."""
    if furby is None:
        return FurbyStatus(connected=False)

    status = FurbyStatus(
        connected=furby.connected,
        device_name=furby.device.name if furby.device else None,
        device_address=furby.device.address if furby.device else None,
    )

    if furby.connected:
        try:
            info = await furby.get_device_info()
            status.firmware_version = info.firmware_revision
        except Exception as e:
            logger.warning(f"Could not get device info: {e}")

    return status


@app.get("/known-furbies", response_model=dict)
async def get_known_furbies() -> dict:
    """Get list of all known Furby devices from cache."""
    if furby_cache is None:
        return {"furbies": [], "count": 0}

    furbies = furby_cache.get_all()
    return {"furbies": [f.model_dump() for f in furbies], "count": len(furbies)}


@app.delete("/known-furbies/{address}", response_model=CommandResponse)
async def remove_known_furby(address: str) -> CommandResponse:
    """Remove a Furby from the known devices cache."""
    if furby_cache is None:
        raise HTTPException(status_code=503, detail="Cache not initialized")

    if furby_cache.remove(address):
        return CommandResponse(success=True, message=f"Removed {address} from cache")
    else:
        raise HTTPException(status_code=404, detail="Furby not found in cache")


@app.delete("/known-furbies", response_model=CommandResponse)
async def clear_known_furbies() -> CommandResponse:
    """Clear all known Furby devices from cache."""
    if furby_cache is None:
        raise HTTPException(status_code=503, detail="Cache not initialized")

    furby_cache.clear()
    return CommandResponse(success=True, message="Cache cleared")


@app.post("/connect", response_model=CommandResponse)
async def connect(request: ConnectRequest | None = None) -> CommandResponse:
    """Connect to a Furby device. Optionally provide MAC address to connect directly."""
    global furby, furby_cache

    if furby and furby.connected:
        await broadcast_log("Already connected", "info")
        return CommandResponse(success=True, message="Already connected")

    try:
        # Extract connection parameters
        address = request.address if request else None
        timeout = request.timeout if request else 15.0
        retries = request.retries if request else 3

        # Send initial message
        if address:
            await broadcast_log(f"Connecting to Furby at {address}...", "info")
            if retries > 1:
                await broadcast_log(
                    f"Using {retries} connection attempts (F2F mode support)", "info"
                )
        else:
            await broadcast_log("Scanning for Furby devices...", "info")

        furby = FurbyConnect()

        # Create custom logging handler to broadcast to WebSocket
        class WebSocketHandler(logging.Handler):
            def emit(self, record):
<<<<<<< HEAD
                log_type = (
                    "error"
                    if record.levelno >= logging.ERROR
                    else "success" if "success" in record.getMessage().lower() else "info"
                )
=======
                msg_lower = record.getMessage().lower()
                if record.levelno >= logging.ERROR:
                    log_type = "error"
                elif "success" in msg_lower:
                    log_type = "success"
                else:
                    log_type = "info"
>>>>>>> 5aa57ba3
                # Use asyncio to schedule the broadcast
                loop = asyncio.get_event_loop()
                loop.create_task(broadcast_log(record.getMessage(), log_type))

        # Add handler temporarily
        ws_handler = WebSocketHandler()
        ws_handler.setLevel(logging.INFO)
        furby_logger = logging.getLogger("pyfluff.furby")
        furby_logger.addHandler(ws_handler)

        try:
            await furby.connect(address=address, timeout=timeout, retries=retries)
            await broadcast_log("Connected to Furby", "success")

            # Update cache after successful connection
            if furby_cache and furby.device:
                try:
                    # Get device info for firmware version
                    info = await furby.get_device_info()
                    furby_cache.add_or_update(
                        address=furby.device.address,
                        device_name=furby.device.name,
                        firmware_revision=info.firmware_revision,
                    )
                    logger.info(f"Updated cache for {furby.device.address}")
                except Exception as e:
                    logger.warning(f"Could not update cache: {e}")

            # Short pause to let connection stabilize
            await asyncio.sleep(0.5)

            # Toggle debug menu
            try:
                await furby.cycle_debug_menu()
                await broadcast_log("Debug menu toggled", "success")
            except Exception as e:
                logger.warning(f"Could not toggle debug menu: {e}")

            # Flash antenna red twice
            try:
                for _i in range(2):
                    await furby.set_antenna_color(255, 0, 0)
                    await asyncio.sleep(0.3)
                    await furby.set_antenna_color(0, 0, 0)
                    await asyncio.sleep(0.3)
                await broadcast_log("Connection sequence complete", "success")
            except Exception as e:
                logger.warning(f"Could not flash antenna: {e}")

            return CommandResponse(success=True, message="Connected to Furby")
        finally:
            furby_logger.removeHandler(ws_handler)

    except Exception as e:
        logger.error(f"Connection failed: {e}")
        await broadcast_log(f"Connection failed: {e}", "error")
        raise HTTPException(status_code=500, detail=str(e)) from e


@app.post("/disconnect", response_model=CommandResponse)
async def disconnect() -> CommandResponse:
    """Disconnect from Furby."""
    fb = get_furby()
    await fb.disconnect()
    return CommandResponse(success=True, message="Disconnected")


@app.post("/antenna", response_model=CommandResponse)
async def set_antenna(color: AntennaColor) -> CommandResponse:
    """Set antenna LED color."""
    logger.info(f"Setting antenna color: RGB({color.red}, {color.green}, {color.blue})")
    fb = get_furby()
    try:
        await fb.set_antenna_color(color.red, color.green, color.blue)
        logger.info("Antenna color set successfully")
        return CommandResponse(
            success=True,
            message=f"Antenna color set to RGB({color.red}, {color.green}, {color.blue})",
        )
    except Exception as e:
        logger.error(f"Failed to set antenna color: {e}")
        raise HTTPException(status_code=500, detail=str(e)) from e


@app.post("/action", response_model=CommandResponse)
async def trigger_action(action: ActionSequence) -> CommandResponse:
    """Trigger a Furby action sequence."""
    logger.info(
<<<<<<< HEAD
        f"Triggering action: {action.input}/{action.index}/{action.subindex}/{action.specific}"
=======
        f"Triggering action: {action.input}/{action.index}/"
        f"{action.subindex}/{action.specific}"
>>>>>>> 5aa57ba3
    )
    fb = get_furby()
    try:
        await fb.trigger_action(action.input, action.index, action.subindex, action.specific)
        logger.info("Action triggered successfully")
        return CommandResponse(success=True, message="Action triggered")
    except Exception as e:
        logger.error(f"Failed to trigger action: {e}")
        raise HTTPException(status_code=500, detail=str(e)) from e


@app.post("/actions/sequence", response_model=CommandResponse)
async def trigger_action_sequence(action_list: ActionList) -> CommandResponse:
    """
    Trigger a sequence of Furby actions with delays between them.

    This endpoint executes multiple actions one after another, waiting for the
    specified delay between each action to allow Furby to complete animations/sounds.
    """
    fb = get_furby()
    total_actions = len(action_list.actions)
    logger.info(
<<<<<<< HEAD
        f"Starting action sequence with {total_actions} actions (delay: {action_list.delay}s)"
=======
        f"Starting action sequence with {total_actions} actions "
        f"(delay: {action_list.delay}s)"
>>>>>>> 5aa57ba3
    )

    try:
        for i, action in enumerate(action_list.actions, 1):
            logger.info(
<<<<<<< HEAD
                f"Triggering action {i}/{total_actions}: {action.input}/{action.index}/{action.subindex}/{action.specific}"
=======
                f"Triggering action {i}/{total_actions}: "
                f"{action.input}/{action.index}/{action.subindex}/{action.specific}"
>>>>>>> 5aa57ba3
            )
            await fb.trigger_action(action.input, action.index, action.subindex, action.specific)

            # Wait before next action (except after the last one)
            if i < total_actions:
                logger.debug(f"Waiting {action_list.delay}s before next action")
                await asyncio.sleep(action_list.delay)

        logger.info(f"Action sequence completed successfully ({total_actions} actions)")
        return CommandResponse(
            success=True,
            message=f"Sequence completed: {total_actions} actions",
            data={"actions_executed": total_actions, "delay_used": action_list.delay},
        )
    except Exception as e:
        logger.error(f"Failed to execute action sequence: {e}")
        raise HTTPException(status_code=500, detail=str(e)) from e


@app.post("/lcd/{state}", response_model=CommandResponse)
async def set_lcd(state: bool) -> CommandResponse:
    """Control LCD backlight."""
    logger.info(f"Setting LCD backlight: {'on' if state else 'off'}")
    fb = get_furby()
    try:
        await fb.set_lcd_backlight(state)
        logger.info("LCD state changed successfully")
        return CommandResponse(success=True, message=f"LCD backlight {'on' if state else 'off'}")
    except Exception as e:
        logger.error(f"Failed to set LCD: {e}")
        raise HTTPException(status_code=500, detail=str(e)) from e


@app.post("/debug", response_model=CommandResponse)
async def cycle_debug_menu() -> CommandResponse:
    """Cycle through debug menus."""
    fb = get_furby()
    await fb.cycle_debug_menu()
    return CommandResponse(success=True, message="Debug menu cycled")


@app.post("/name/{name_id}", response_model=CommandResponse)
async def set_name(name_id: int) -> CommandResponse:
    """Set Furby name by ID (0-128)."""
    global furby_cache

    if not 0 <= name_id <= 128:
        raise HTTPException(status_code=400, detail="Name ID must be between 0 and 128")

    fb = get_furby()
    await fb.set_name(name_id)

    # Update cache with new name
    if furby_cache and fb.device:
        try:
            # Note: We store the name_id, but could also map to actual name string
            # from the names database if needed
            furby_cache.update_name(
                address=fb.device.address,
                name=f"Name ID {name_id}",  # Could be enhanced with actual name lookup
                name_id=name_id,
            )
            logger.info(f"Updated name in cache for {fb.device.address}")
        except Exception as e:
            logger.warning(f"Could not update name in cache: {e}")

    return CommandResponse(success=True, message=f"Name set to ID {name_id}")


@app.post("/mood", response_model=CommandResponse)
async def set_mood(mood: MoodUpdate) -> CommandResponse:
    """Update Furby mood meter."""
    fb = get_furby()

    # Map mood type string to enum
    mood_map = {
        "excitedness": MoodMeterType.EXCITEDNESS,
        "displeasedness": MoodMeterType.DISPLEASEDNESS,
        "tiredness": MoodMeterType.TIREDNESS,
        "fullness": MoodMeterType.FULLNESS,
        "wellness": MoodMeterType.WELLNESS,
    }

    mood_type = mood_map.get(mood.type.lower())
    if mood_type is None:
        raise HTTPException(status_code=400, detail=f"Invalid mood type: {mood.type}")

    set_absolute = mood.action.lower() == "set"
    await fb.set_mood(mood_type, mood.value, set_absolute)

    return CommandResponse(
        success=True,
        message=f"Mood {mood.type} {'set to' if set_absolute else 'increased by'} {mood.value}",
    )


@app.post("/dlc/upload", response_model=CommandResponse)
async def upload_dlc(file: UploadFile, slot: int = 2) -> CommandResponse:
    """Upload a DLC file to Furby."""
    fb = get_furby()

    # Save uploaded file temporarily
    with tempfile.NamedTemporaryFile(delete=False, suffix=".dlc") as tmp:
        content = await file.read()
        tmp.write(content)
        tmp_path = Path(tmp.name)

    try:
        dlc_manager = DLCManager(fb)
        await dlc_manager.upload_dlc(tmp_path, slot)
        return CommandResponse(success=True, message=f"DLC uploaded to slot {slot}")
    except Exception as e:
        logger.error(f"DLC upload failed: {e}")
        raise HTTPException(status_code=500, detail=str(e)) from e
    finally:
        tmp_path.unlink(missing_ok=True)


@app.post("/dlc/load/{slot}", response_model=CommandResponse)
async def load_dlc(slot: int) -> CommandResponse:
    """Load DLC from slot."""
    fb = get_furby()
    dlc_manager = DLCManager(fb)
    await dlc_manager.load_dlc(slot)
    return CommandResponse(success=True, message=f"DLC loaded from slot {slot}")


@app.post("/dlc/activate", response_model=CommandResponse)
async def activate_dlc() -> CommandResponse:
    """Activate loaded DLC."""
    fb = get_furby()
    dlc_manager = DLCManager(fb)
    await dlc_manager.activate_dlc()
    return CommandResponse(success=True, message="DLC activated")


@app.post("/dlc/deactivate/{slot}", response_model=CommandResponse)
async def deactivate_dlc(slot: int) -> CommandResponse:
    """Deactivate DLC slot."""
    fb = get_furby()
    dlc_manager = DLCManager(fb)
    await dlc_manager.deactivate_dlc(slot)
    return CommandResponse(success=True, message=f"DLC slot {slot} deactivated")


@app.post("/dlc/delete/{slot}", response_model=CommandResponse)
async def delete_dlc(slot: int) -> CommandResponse:
    """Delete DLC from slot."""
    fb = get_furby()
    dlc_manager = DLCManager(fb)
    await dlc_manager.delete_dlc(slot)
    return CommandResponse(success=True, message=f"DLC slot {slot} deleted")


@app.post("/dlc/flash-and-activate", response_model=CommandResponse)
async def flash_and_activate(
    file: UploadFile, slot: int = 2, delete_first: bool = True
) -> CommandResponse:
    """
    Complete DLC workflow: Upload, load, and activate in one call.

    This endpoint performs all necessary steps to flash a DLC file:
    1. (Optional) Delete existing DLC in slot
    2. Upload the new DLC file
    3. Load the DLC from slot
    4. Activate the DLC

    Progress updates are sent via WebSocket to /ws/dlc endpoint.

    Args:
        file: UploadFile containing the DLC file to flash
        slot: DLC slot number (0-2, default: 2)
        delete_first: Whether to delete existing DLC in slot first (default: True)

    Returns:
        CommandResponse with success status and message

    Raises:
        HTTPException: If not connected to Furby or upload fails
    """
    fb = get_furby()

    # Save uploaded file temporarily
    with tempfile.NamedTemporaryFile(delete=False, suffix=".dlc") as tmp:
        content = await file.read()
        tmp.write(content)
        tmp_path = Path(tmp.name)

    try:
        dlc_manager = DLCManager(fb)

        # Create progress callback that broadcasts to WebSocket clients
        async def progress_callback(bytes_done: int, total_bytes: int, message: str):
            progress_data = {
                "bytes_done": bytes_done,
                "total_bytes": total_bytes,
                "message": message,
                "percentage": (bytes_done / total_bytes * 100) if total_bytes > 0 else 0,
            }
            # Broadcast to all connected DLC WebSocket clients
            await broadcast_dlc_progress(progress_data)

        await dlc_manager.flash_and_activate(
            tmp_path, slot=slot, delete_first=delete_first, progress_callback=progress_callback
        )

        return CommandResponse(
            success=True, message=f"DLC successfully flashed and activated in slot {slot}"
        )
    except Exception as e:
        logger.error(f"DLC flash and activate failed: {e}")
        # Send error to WebSocket clients
        await broadcast_dlc_progress(
            {
                "bytes_done": 0,
                "total_bytes": 0,
                "message": f"Error: {str(e)}",
                "percentage": 0,
                "error": True,
            }
        )
        raise HTTPException(status_code=500, detail=str(e))
    finally:
        tmp_path.unlink(missing_ok=True)


# Global list of DLC WebSocket connections
dlc_progress_clients: list[WebSocket] = []


async def broadcast_dlc_progress(progress_data: dict) -> None:
    """Broadcast DLC progress to all connected WebSocket clients."""
    if not dlc_progress_clients:
        return

    # Send to all connected clients
    disconnected = []
    for ws in dlc_progress_clients:
        try:
            await ws.send_json(progress_data)
        except Exception:
            disconnected.append(ws)

    # Remove disconnected clients
    for ws in disconnected:
        dlc_progress_clients.remove(ws)


@app.websocket("/ws/dlc")
async def websocket_dlc_progress(websocket: WebSocket) -> None:
    """WebSocket endpoint for DLC upload progress updates."""
    await websocket.accept()
    dlc_progress_clients.append(websocket)
    logger.info("DLC progress WebSocket client connected")

    try:
        # Keep connection alive by waiting for client messages or pings
        # This avoids unnecessary CPU wake-ups every second
        while True:
            try:
                # Wait for any message from client (including pings) with 60s timeout
                await asyncio.wait_for(websocket.receive_text(), timeout=60.0)
            except asyncio.TimeoutError:
                # Send a ping to check if connection is still alive
                await websocket.send_json({"type": "ping"})
    except WebSocketDisconnect:
        logger.info("DLC progress WebSocket client disconnected")
        if websocket in dlc_progress_clients:
            dlc_progress_clients.remove(websocket)
    except Exception as e:
        logger.error(f"DLC progress WebSocket error: {e}")
        if websocket in dlc_progress_clients:
            dlc_progress_clients.remove(websocket)
        await websocket.close()


@app.websocket("/ws/logs")
async def websocket_logs(websocket: WebSocket) -> None:
    """WebSocket endpoint for streaming connection logs."""
    await websocket.accept()
    connection_logs.append(websocket)
    logger.info("Log WebSocket client connected")

    try:
        # Keep connection alive
        while True:
            await asyncio.sleep(1)
    except WebSocketDisconnect:
        logger.info("Log WebSocket client disconnected")
        if websocket in connection_logs:
            connection_logs.remove(websocket)
    except Exception as e:
        logger.error(f"Log WebSocket error: {e}")
        if websocket in connection_logs:
            connection_logs.remove(websocket)
        await websocket.close()


@app.websocket("/ws/sensors")
async def websocket_sensors(websocket: WebSocket) -> None:
    """WebSocket endpoint for streaming sensor data."""
    await websocket.accept()
    logger.info("WebSocket client connected")

    try:
        fb = get_furby()

        async for sensor_data in fb.sensor_stream():
            await websocket.send_json(sensor_data.model_dump())

    except WebSocketDisconnect:
        logger.info("WebSocket client disconnected")
    except Exception as e:
        logger.error(f"WebSocket error: {e}")
        await websocket.close()


if __name__ == "__main__":
    import uvicorn

    uvicorn.run(
        "pyfluff.server:app",
        host="0.0.0.0",
        port=8080,
        log_level="info",
        reload=False,
    )<|MERGE_RESOLUTION|>--- conflicted
+++ resolved
@@ -234,21 +234,11 @@
         # Create custom logging handler to broadcast to WebSocket
         class WebSocketHandler(logging.Handler):
             def emit(self, record):
-<<<<<<< HEAD
                 log_type = (
                     "error"
                     if record.levelno >= logging.ERROR
                     else "success" if "success" in record.getMessage().lower() else "info"
                 )
-=======
-                msg_lower = record.getMessage().lower()
-                if record.levelno >= logging.ERROR:
-                    log_type = "error"
-                elif "success" in msg_lower:
-                    log_type = "success"
-                else:
-                    log_type = "info"
->>>>>>> 5aa57ba3
                 # Use asyncio to schedule the broadcast
                 loop = asyncio.get_event_loop()
                 loop.create_task(broadcast_log(record.getMessage(), log_type))
@@ -337,12 +327,8 @@
 async def trigger_action(action: ActionSequence) -> CommandResponse:
     """Trigger a Furby action sequence."""
     logger.info(
-<<<<<<< HEAD
-        f"Triggering action: {action.input}/{action.index}/{action.subindex}/{action.specific}"
-=======
         f"Triggering action: {action.input}/{action.index}/"
         f"{action.subindex}/{action.specific}"
->>>>>>> 5aa57ba3
     )
     fb = get_furby()
     try:
@@ -365,23 +351,15 @@
     fb = get_furby()
     total_actions = len(action_list.actions)
     logger.info(
-<<<<<<< HEAD
-        f"Starting action sequence with {total_actions} actions (delay: {action_list.delay}s)"
-=======
         f"Starting action sequence with {total_actions} actions "
         f"(delay: {action_list.delay}s)"
->>>>>>> 5aa57ba3
     )
 
     try:
         for i, action in enumerate(action_list.actions, 1):
             logger.info(
-<<<<<<< HEAD
-                f"Triggering action {i}/{total_actions}: {action.input}/{action.index}/{action.subindex}/{action.specific}"
-=======
                 f"Triggering action {i}/{total_actions}: "
                 f"{action.input}/{action.index}/{action.subindex}/{action.specific}"
->>>>>>> 5aa57ba3
             )
             await fb.trigger_action(action.input, action.index, action.subindex, action.specific)
 
