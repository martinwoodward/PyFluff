"""
Pydantic models for data validation and API schemas.
"""

from typing import Any

from pydantic import BaseModel, ConfigDict, Field


class AntennaColor(BaseModel):
    """RGB color for antenna LED"""

    red: int = Field(ge=0, le=255, description="Red channel (0-255)")
    green: int = Field(ge=0, le=255, description="Green channel (0-255)")
    blue: int = Field(ge=0, le=255, description="Blue channel (0-255)")


class ActionSequence(BaseModel):
    """Furby action sequence parameters"""

    input: int = Field(ge=0, le=255, description="Action input value")
    index: int = Field(ge=0, le=255, description="Action index")
    subindex: int = Field(ge=0, le=255, description="Action subindex")
    specific: int = Field(ge=0, le=255, description="Specific action ID")


class ActionList(BaseModel):
    """List of actions to execute in sequence"""

    actions: list[ActionSequence] = Field(description="List of actions to execute")
    delay: float = Field(
<<<<<<< HEAD
        default=2.0, ge=0.1, le=30.0, description="Delay between actions in seconds (default: 2.0)"
=======
        default=2.0,
        ge=0.1,
        le=30.0,
        description="Delay between actions in seconds (default: 2.0)",
>>>>>>> 5aa57ba3
    )


class MoodUpdate(BaseModel):
    """Mood meter update parameters"""

    type: str = Field(
        description="Mood type: excitedness, displeasedness, tiredness, fullness, wellness"
    )
    action: str = Field(description="Action: set or increase")
    value: int = Field(ge=0, le=255, description="Value to set or increase by")


class DLCUpload(BaseModel):
    """DLC file upload parameters"""

    slot: int = Field(ge=0, le=255, description="DLC slot number")
    filename: str = Field(max_length=12, description="DLC filename (max 12 chars)")


class SensorData(BaseModel):
    """Sensor data from Furby"""

    model_config = ConfigDict(extra="allow")

    timestamp: float = Field(description="Unix timestamp")
    raw_data: str = Field(description="Hex-encoded raw sensor data")
    # Additional fields can be added as protocol is better understood


class ConnectRequest(BaseModel):
    """Request to connect to a Furby"""

<<<<<<< HEAD
    address: str | None = Field(None, description="MAC address to connect to directly (optional)")
=======
    address: str | None = Field(
        None, description="MAC address to connect to directly (optional)"
    )
>>>>>>> 5aa57ba3
    timeout: float = Field(
        15.0, ge=1.0, le=60.0, description="Connection timeout per attempt in seconds"
    )
    retries: int = Field(
        3, ge=1, le=10, description="Number of connection attempts (useful for F2F mode)"
    )


class FurbyStatus(BaseModel):
    """Current Furby connection status"""

    connected: bool
    device_name: str | None = None
    device_address: str | None = None
    firmware_version: str | None = None


class CommandResponse(BaseModel):
    """Generic command response"""

    success: bool
    message: str
    data: dict[str, Any] | None = None


class FurbyInfo(BaseModel):
    """Furby device information"""

    manufacturer: str | None = None
    model_number: str | None = None
    serial_number: str | None = None
    hardware_revision: str | None = None
    firmware_revision: str | None = None
    software_revision: str | None = None


class KnownFurby(BaseModel):
    """Known Furby device cache entry"""

    address: str = Field(description="MAC address of the Furby")
    name: str | None = Field(None, description="Last known Furby name")
    name_id: int | None = Field(None, description="Last known name ID (0-128)")
    device_name: str | None = Field(None, description="BLE device name")
    last_seen: float = Field(description="Unix timestamp of last connection")
    firmware_revision: str | None = Field(None, description="Firmware version if known")

    model_config = ConfigDict(extra="allow")


class KnownFurbiesConfig(BaseModel):
    """Configuration file for known Furbies"""

    furbies: dict[str, KnownFurby] = Field(
        default_factory=dict, description="Map of MAC address to KnownFurby"
    )

    model_config = ConfigDict(extra="allow")<|MERGE_RESOLUTION|>--- conflicted
+++ resolved
@@ -29,14 +29,10 @@
 
     actions: list[ActionSequence] = Field(description="List of actions to execute")
     delay: float = Field(
-<<<<<<< HEAD
-        default=2.0, ge=0.1, le=30.0, description="Delay between actions in seconds (default: 2.0)"
-=======
         default=2.0,
         ge=0.1,
         le=30.0,
         description="Delay between actions in seconds (default: 2.0)",
->>>>>>> 5aa57ba3
     )
 
 
@@ -70,13 +66,9 @@
 class ConnectRequest(BaseModel):
     """Request to connect to a Furby"""
 
-<<<<<<< HEAD
-    address: str | None = Field(None, description="MAC address to connect to directly (optional)")
-=======
     address: str | None = Field(
         None, description="MAC address to connect to directly (optional)"
     )
->>>>>>> 5aa57ba3
     timeout: float = Field(
         15.0, ge=1.0, le=60.0, description="Connection timeout per attempt in seconds"
     )
